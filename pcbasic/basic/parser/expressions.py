--- conflicted
+++ resolved
@@ -244,12 +244,8 @@
         self.__dict__.update(pickle_dict)
         self._init_syntax()
 
-<<<<<<< HEAD
-
-    def parse(self, ins):
-=======
+
     def parse_expression(self,ins):
->>>>>>> 613e8e8e
         """Parse and evaluate tokenised expression."""
         self._memory.strings.reset_temporaries()
         return self.parse(ins)
