--- conflicted
+++ resolved
@@ -286,14 +286,8 @@
         # first try exact file name
         return disk.open_diskfile(open(os.path.expandvars(os.path.expanduser(infile)), 'r'), filetype='BPA', mode='I')
     except EnvironmentError as e:
-<<<<<<< HEAD
         # otherwise, accept capitalised versions and default extension
         return iolayer.open_file(0, infile, filetype='BPA', mode='I')
-=======
-        # on load, accept capitalised versions and default extension
-        return iolayer.open_file_or_device(0, 
-                infile, mode='L', defext='BAS')
->>>>>>> 8ed2965b
 
 def debug_details():
     logging.info('os: %s', plat.system)
