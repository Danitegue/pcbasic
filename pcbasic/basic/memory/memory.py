"""
PC-BASIC - memory.py
Model memory

(c) 2013, 2014, 2015, 2016 Rob Hagemans
This file is released under the GNU GPL version 3 or later.
"""

import struct
from contextlib import contextmanager

from ..base import error
from ..base import tokens as tk
from .. import values
from .. import devices
from . import scalars
from . import arrays


# Data Segment Map - default situation
# addr      size
# 0         3757        workspace - undefined in PC-BASIC
# 3429      6           file 0 (the program) 6-byte header
#           188             FCB
#           128             FIELD buffer ??
# 3751      6           1st file 6-byte header: 0, (66*filenum)%256, 0, 0, 0, 0
#           188             FCB
#           128             FIELD buffer (smaller or larger depending on /s)
# 4073      194         2nd file header + FCB
#           128         2nd file FIELD buffer
# 4395      194         3rd file header + FCB
#           128         3rd file FIELD buffer
#                       ... (more or fewer files depending on /f)
# 4717      3+c         program code, starting with \0, ending with \0\0
# 4720+c    v           scalar variables
# 4720+c+v  a           array variables
# 65020-s               top of string space
# 65020     2           unknown
# 65022     512         BASIC stack (size determined by CLEAR)
# NOTE - the last two sections may be the other way around (2 bytes at end)
# 65534                 total size (determined by CLEAR)



class DataSegment(object):
    """Memory model."""

    # data memory model: data segment
    # location depends on which flavour of BASIC we use (this is for GW-BASIC)
    data_segment = 0x13ad

    # protection flag
    protection_flag_addr = 1450

    def __init__(self, total_memory, reserved_memory, max_reclen, max_files, double):
        """Initialise memory."""
        # BASIC stack (determined by CLEAR)
        # Initially, the stack space should be set to 512 bytes,
        # or one-eighth of the available memory, whichever is smaller.
        self.stack_size = 512
        # total size of data segment (set by CLEAR)
        self.total_memory = total_memory
        # first field buffer address (workspace size; 3429 for gw-basic)
        self.field_mem_base = reserved_memory
        # file header (at head of field memory)
        file_header_size = 194
        # bytes distance between field buffers
        self.field_mem_offset = file_header_size + max_reclen
        # start of 1st field =3945, includes FCB & header header of 1st field
        self.field_mem_start = self.field_mem_base + self.field_mem_offset + file_header_size
        # data memory model: start of code section
        # code_start+1: offsets in files (4718 == 0x126e)
        self.code_start = self.field_mem_base + (max_files+1) * self.field_mem_offset
        # default sigils for names
        self.deftype = ['!']*26
        # FIELD buffers
        self.max_files = max_files
        self.max_reclen = max_reclen
        self.fields = {}
        # string space
        self.strings = values.StringSpace(self)
        # prepare string and number handler
        self.values = values.Values(self.strings, double)
        # scalar space
        self.scalars = scalars.Scalars(self, self.values)
        # array space
        self.arrays = arrays.Arrays(self, self.values)
        # FIELD buffers
        self.reset_fields()

    def set_buffers(self, program):
        """Register program and variables."""
        self.program = program

    def reset_fields(self):
        """Reset FIELD buffers."""
        self.fields.clear()
        # fields are indexed by BASIC file number, hence max_files+1
        # file 0 (program/system file) probably doesn't need a field
        for i in range(self.max_files+1):
            self.fields[i+1] = devices.Field(self.max_reclen, i+1, self)

    def clear_deftype(self):
        """Reset default sigils."""
        self.deftype = ['!']*26

    def deftype_(self, sigil, args):
        """DEFSTR/DEFINT/DEFSNG/DEFDBL: set type defaults for variables."""
        for start, stop in args:
            start = ord(start.upper()) - ord('A')
            if stop:
                stop = ord(stop.upper()) - ord('A')
            else:
                stop = start
            self.deftype[start:stop+1] = [sigil] * (stop-start+1)

    def defint_(self, args):
        """Set default integer variables."""
        self.deftype_(values.INT, args)

    def defsng_(self, args):
        """Set default single variables."""
        self.deftype_(values.SNG, args)

    def defdbl_(self, args):
        """Set default souble variables."""
        self.deftype_(values.DBL, args)

    def defstr_(self, args):
        """Set default string variables."""
        self.deftype_(values.STR, args)

<<<<<<< HEAD
    def clear(self, preserve_common, preserve_all, preserve_deftype):
        """Reset and clear variables, arrays, common definitions and functions."""
        print '\memory\memory.py, clear, Reset and clear variables; preserve_common=', preserve_common, ', preserve_all=', preserve_all, ', preserve_deftype=',preserve_deftype
=======
    def clear(self, preserve_base, preserve_deftype):
        """Reset and clear variables, type definitions, array base and fields."""
>>>>>>> 6b2432bd
        if not preserve_deftype:
            # deftype is not preserved on CHAIN with ALL, but is preserved with MERGE
            self.clear_deftype()
        # clear arrays, scalars and string space
        self.scalars.clear()
        self.arrays.clear()
        self.strings.clear()
        if not(preserve_base):
            # clear OPTION BASE
            self.arrays.clear_base()
        # release all disk buffers (FIELD)?
        self.reset_fields()
        # Test point


    @contextmanager
    def preserve_commons(self, preserve_common, preserve_all):
        """Preserve COMMON variables."""
        # preserve COMMON variables
        if preserve_all:
            preserve_sc, preserve_ar = self.scalars, self.arrays
        elif preserve_common:
            preserve_sc, preserve_ar = preserve_common
        else:
            preserve_sc, preserve_ar = set(), set()
        string_store = values.StringSpace(self)
        # preserve scalars
        common_scalars = {
                name: self.scalars.get(name)
                for name in preserve_sc if name in self.scalars}
        for name, value in common_scalars.iteritems():
            if name[-1] == '$':
                length, address = self.strings.copy_to(string_store, *value.to_pointer())
                value = self.values.new_string().from_pointer(length, address)
                common_scalars[name] = value
        # preserve arrays
        common_arrays = {
                name: (self.arrays.dimensions(name), bytearray(self.arrays.view_full_buffer(name)))
                for name in preserve_ar if name in self.arrays}
        for name, value in common_arrays.iteritems():
            if name[-1] == '$':
                dimensions, buf = value
                for i in range(0, len(buf), 3):
                    # if the string array is not full, pointers are zero
                    # but address is ignored for zero length
                    length, address = self.strings.copy_to(
                                string_store, *struct.unpack('<BH', buf[i:i+3]))
                    # modify the stored bytearray
                    buf[i:i+3] = struct.pack('<BH', length, address)
        yield
<<<<<<< HEAD
        for name, value in common.iteritems():
            if name[-1] == '$':

                #length, address = self.strings.copy_to(string_store, *value.to_pointer()) #Original
                #value = self.values.new_string().from_pointer(length, address) #Original

                #DS. The value of the string is 'detached' in the new value. This has to be modified.
                #1- Obtain the memory pointer and len of the actual value
                #2- Copy the value to the string_store, and obtain the new length and adress in this store.
                #3- Update the value info with the new address
                length1, address1 = value.to_pointer()
                length2, address2 = self.strings.copy_to(string_store, length1,address1)

                value2 = self.values.new_string().from_pointer(length2, address2)#Original solution: It doesn't work.

                #value2 =self.values.from_str_at(string_store._strings[address2], address2) Test1: it doesn't work.
                #value2 = self.values.new_string().from_value(string_store._strings[address2]) Test2: it doesn't work.

                #if str(name) in ['E$']:
                #    print '\memory\memory.py, _preserve_scalars, var:', str(name),' with value1:', str(value), ' to value2:', str(value2)
                value=value2
=======
        self.strings.rebuild(string_store)
        for name, value in common_scalars.iteritems():
>>>>>>> 6b2432bd
            self.scalars.set(name, value)
        for name, value in common_arrays.iteritems():
            dimensions, buf = value
            self.arrays.allocate(name, dimensions)
            # copy the array buffers back
            self.arrays.view_full_buffer(name)[:] = buf

    def _get_free(self):
        """Return the amount of memory available to variables, arrays, strings and code."""
        return self.strings.current - self.var_current() - self.arrays.current

    def _collect_garbage(self):
        """Collect garbage from string space. Compactify string storage."""
        # find all strings that are actually referenced
        string_ptrs = self.scalars.get_strings() + self.arrays.get_strings()
        self.strings.collect_garbage(string_ptrs)

    def check_free(self, size, err):
        """Check if sufficient free memory is avilable, raise error if not."""
        if self._get_free() <= size:
            self._collect_garbage()
            if self._get_free() <= size:
                raise error.RunError(err)

    def var_start(self):
        """Start of variable data."""
        return self.code_start + self.program.size()

    def var_current(self):
        """Current variable pointer."""
        return self.var_start() + self.scalars.current

    def stack_start(self):
        """Top of string space; start of stack space """
        return self.total_memory - self.stack_size - 2

    def set_stack_size(self, new_stack_size):
        """Set the stack size (on CLEAR) """
        if new_stack_size == 0:
            raise error.RunError(error.IFC)
        self.stack_size = new_stack_size

    def set_basic_memory_size(self, new_size):
        """Set the data memory size (on CLEAR) """
        if new_size == 0:
            raise error.RunError(error.IFC)
        elif new_size < 0:
            new_size += 0x10000
        if new_size > self.total_memory:
            raise error.RunError(error.OUT_OF_MEMORY)
        self.total_memory = new_size

    def get_memory(self, addr):
        """Retrieve data from data memory."""
        addr -= self.data_segment*0x10
        if addr >= self.var_start():
            # variable memory
            return max(0, self._get_var_memory(addr))
        elif addr >= self.code_start:
            # code memory
            return max(0, self.program.get_memory(addr))
        elif addr >= self.field_mem_start:
            # file & FIELD memory
            return max(0, self._get_field_memory(addr))
        else:
            # other BASIC data memory
            return max(0, self._get_basic_memory(addr))

    def set_memory(self, addr, val):
        """Set datat in data memory."""
        addr -= self.data_segment*0x10
        if addr >= self.var_start():
            # POKING in variables
            self._not_implemented_pass(addr, val)
        elif addr >= self.code_start:
            # code memory
            self.program.set_memory(addr, val)
        elif addr >= self.field_mem_start:
            # file & FIELD memory
            self._not_implemented_pass(addr, val)
        elif addr >= 0:
            self._set_basic_memory(addr, val)

    ###############################################################################
    # File buffer access

    def _get_field_memory(self, address):
        """Retrieve data from FIELD buffer."""
        if address < self.field_mem_start:
            return -1
        # find the file we're in
        start = address - self.field_mem_start
        number = 1 + start // self.field_mem_offset
        offset = start % self.field_mem_offset
        try:
            return self.fields[number].buffer[offset]
        except (KeyError, IndexError):
            return -1

    ###########################################################################
    # other memory access

    def _get_var_memory(self, address):
        """Retrieve data from data memory."""
        if address < self.var_current():
            return self.scalars.get_memory(address)
        elif address < self.var_current() + self.arrays.current:
            return self.arrays.get_memory(address)
        elif address > self.strings.current:
            return self.strings.get_memory(address)
        else:
            # unallocated var space
            return -1

    def _get_basic_memory(self, addr):
        """Retrieve data from BASIC memory."""
        if addr < 4:
            # sentinel value, used by some programs to identify GW-BASIC
            return (0, 0, 0x10, 0x82)[addr]
        # DS:2c, DS:2d  end of memory available to BASIC
        elif addr == 0x2C:
            return self.total_memory % 256
        elif addr == 0x2D:
            return self.total_memory // 256
        # DS:30, DS:31: pointer to start of program, excluding initial \0
        elif addr == 0x30:
            return (self.code_start+1) % 256
        elif addr == 0x31:
            return (self.code_start+1) // 256
        # DS:358, DS:359: start of variable space
        elif addr == 0x358:
            return self.var_start() % 256
        elif addr == 0x359:
            return self.var_start() // 256
        # DS:35A, DS:35B: start of array space
        elif addr == 0x35A:
            return self.var_current() % 256
        elif addr == 0x35B:
            return self.var_current() // 256
        # DS:35C, DS:35D: end of array space
        elif addr == 0x35C:
            return (self.var_current() + self.arrays.current) % 256
        elif addr == 0x35D:
            return (self.var_current() + self.arrays.current) // 256
        elif addr == self.protection_flag_addr:
            return self.program.protected * 255
        return -1

    def _not_implemented_pass(self, addr, val):
        """POKE into not implemented location; ignore."""

    def _set_basic_memory(self, addr, val):
        """Change BASIC memory."""
        if addr == self.protection_flag_addr and self.program.allow_protect:
            self.program.protected = (val != 0)


    ###############################################################################
    # generic variable access

    def complete_name(self, name):
        """Add default sigil to a name, if missing."""
        if name and name[-1] not in tk.SIGILS:
            name += self.deftype[ord(name[0].upper()) - ord('A')]
        return name

    def get_variable(self, name, indices):
        """Retrieve the value of a scalar variable or an array element."""
        name = self.complete_name(name)
        if indices == []:
            return self.scalars.get(name)
        else:
            # array is allocated if retrieved and nonexistant
            return self.arrays.get(name, indices)

    def let_(self, args):
        """LET: assign value to variable or array."""
        name, indices = next(args)
        name = self.complete_name(name)
        if indices != []:
            # pre-dim even if this is not a legal statement!
            # e.g. 'a[1,1]' gives a syntax error, but even so 'a[1]' is out of range afterwards
            self.arrays.check_dim(name, indices)
        value = next(args)
        self.set_variable(name, indices, value)

    def set_variable(self, name, indices, value):
        """Assign a value to a scalar variable or an array element."""
        name = self.complete_name(name)
        if indices == []:
            self.scalars.set(name, value)
        else:
            self.arrays.set(name, indices, value)

    def varptr(self, name, indices):
        """Get address of variable."""
        # this is an evaluation-time determination
        # as we could have passed another DEFtype statement
        name = self.complete_name(name)
        try:
            if indices == []:
                return self.scalars.varptr(name)
            else:
                return self.arrays.varptr(name, indices)
        except KeyError:
            raise error.RunError(error.IFC)

    def varptr_(self, args):
        """VARPTR: get memory address for variable or FCB."""
        arg0 = next(args)
        if isinstance(arg0, values.Number):
            filenum = values.to_int(arg0)
            error.range_check(0, 255, filenum)
            error.throw_if(filenum > self.max_files, error.BAD_FILE_NUMBER)
            list(args)
            # file number 0 is allowed for VARPTR
            if filenum < 0 or filenum > self.max_files:
                raise error.RunError(error.BAD_FILE_NUMBER)
            var_ptr = self.field_mem_base + filenum * self.field_mem_offset + 6
        else:
            name = arg0
            error.throw_if(not name, error.STX)
            indices, = args
            var_ptr = self.varptr(name, indices)
        return self.values.new_integer().from_int(var_ptr, unsigned=True)

    def varptr_str_(self, args):
        """VARPTR$: Get address of variable in string representation."""
        name = next(args)
        error.throw_if(not name, error.STX)
        indices = next(args)
        list(args)
        var_ptr = self.varptr(name, indices)
        vps = struct.pack('<BH', values.size_bytes(self.complete_name(name)), var_ptr)
        return self.values.new_string().from_str(vps)

    def dereference(self, address):
        """Get a value for a variable given its pointer address."""
        found = self.scalars.dereference(address)
        if found is not None:
            return found
        # no scalar found, try arrays
        found = self.arrays.dereference(address)
        if found is not None:
            return found
        raise error.RunError(error.IFC)

    def get_value_for_varptrstr(self, varptrstr):
        """Get a value given a VARPTR$ representation."""
        if len(varptrstr) < 3:
            raise error.RunError(error.IFC)
        varptrstr = bytearray(varptrstr)
        varptr, = struct.unpack('<H', varptrstr[1:3])
        return self.dereference(varptr)

    def _view_buffer(self, name, indices, empty_err):
        """Retrieve a memoryview to a scalar variable or an array element's buffer."""
        if not indices:
            if name not in self.scalars:
                # variable will be allocated
                self.scalars.set(name)
                if empty_err:
                    raise error.RunError(error.IFC)
            return self.scalars.view_buffer(name)
        else:
            # array will be allocated if retrieved and nonexistant
            return self.arrays.view_buffer(name, indices)

    def swap_(self, args):
        """Swap two variables."""
        name1, index1 = next(args)
        name2, index2 = next(args)
        name1, name2 = self.complete_name(name1), self.complete_name(name2)
        if name1[-1] != name2[-1]:
            # type mismatch
            raise error.RunError(error.TYPE_MISMATCH)
        list(args)
        # get buffers (numeric representation or string pointer)
        left = self._view_buffer(name1, index1, False)
        right = self._view_buffer(name2, index2, True)
        # swap the contents
        left[:], right[:] = right.tobytes(), left.tobytes()
        # drop caches
        if name1 in self.arrays:
            self.arrays.set_cache(name1, None)
        if name2 in self.arrays:
            self.arrays.set_cache(name2, None)

    def fre_(self, args):
        """FRE: get free memory and optionally collect garbage."""
        val, = args
        if isinstance(val, values.String):
            # grabge collection if a string-valued argument is specified.
            self._collect_garbage()
        return self.values.new_single().from_int(self._get_free())

    def lset_(self, args):
        """LSET: assign string value in-place; left justified."""
        name, index = next(args)
        name = self.complete_name(name)
        v = values.pass_string(self.get_variable(name, index))
        # we're not using a temp string here
        # as it would delete the new string generated by lset if applied to a code literal
        s = values.pass_string(next(args))
        list(args)
        self.set_variable(name, index, v.lset(s, justify_right=False))

    def rset_(self, args):
        """RSET: assign string value in-place; right justified."""
        name, index = next(args)
        name = self.complete_name(name)
        v = values.pass_string(self.get_variable(name, index))
        # we're not using a temp string here
        # as it would delete the new string generated by lset if applied to a code literal
        s = values.pass_string(next(args))
        list(args)
        self.set_variable(name, index, v.lset(s, justify_right=True))

    def mid_(self, args):
        """MID$: set part of a string."""
        name, indices = next(args)
        name = self.complete_name(name)
        if indices != []:
            # pre-dim even if this is not a legal statement!
            self.arrays.check_dim(name, indices)
        start = values.to_int(next(args))
        num = next(args)
        if num is None:
            num = 255
        else:
            num = values.to_int(num)
        with self.strings:
            s = values.pass_string(self.get_variable(name, indices)).to_str()
        error.range_check(0, 255, num)
        if num > 0:
            error.range_check(1, len(s), start)
        # we're not using a temp string here
        # as it would delete the new string generated by midset if applied to a code literal
        val = values.pass_string(next(args))
        # ensure parsing is completed
        list(args)
        # copy new value into existing buffer if possible
        basic_str = self.get_variable(name, indices)
        self.set_variable(name, indices, basic_str.midset(start, num, val))<|MERGE_RESOLUTION|>--- conflicted
+++ resolved
@@ -129,15 +129,10 @@
     def defstr_(self, args):
         """Set default string variables."""
         self.deftype_(values.STR, args)
-
-<<<<<<< HEAD
-    def clear(self, preserve_common, preserve_all, preserve_deftype):
-        """Reset and clear variables, arrays, common definitions and functions."""
-        print '\memory\memory.py, clear, Reset and clear variables; preserve_common=', preserve_common, ', preserve_all=', preserve_all, ', preserve_deftype=',preserve_deftype
-=======
+		
+	
     def clear(self, preserve_base, preserve_deftype):
         """Reset and clear variables, type definitions, array base and fields."""
->>>>>>> 6b2432bd
         if not preserve_deftype:
             # deftype is not preserved on CHAIN with ALL, but is preserved with MERGE
             self.clear_deftype()
@@ -188,32 +183,8 @@
                     # modify the stored bytearray
                     buf[i:i+3] = struct.pack('<BH', length, address)
         yield
-<<<<<<< HEAD
-        for name, value in common.iteritems():
-            if name[-1] == '$':
-
-                #length, address = self.strings.copy_to(string_store, *value.to_pointer()) #Original
-                #value = self.values.new_string().from_pointer(length, address) #Original
-
-                #DS. The value of the string is 'detached' in the new value. This has to be modified.
-                #1- Obtain the memory pointer and len of the actual value
-                #2- Copy the value to the string_store, and obtain the new length and adress in this store.
-                #3- Update the value info with the new address
-                length1, address1 = value.to_pointer()
-                length2, address2 = self.strings.copy_to(string_store, length1,address1)
-
-                value2 = self.values.new_string().from_pointer(length2, address2)#Original solution: It doesn't work.
-
-                #value2 =self.values.from_str_at(string_store._strings[address2], address2) Test1: it doesn't work.
-                #value2 = self.values.new_string().from_value(string_store._strings[address2]) Test2: it doesn't work.
-
-                #if str(name) in ['E$']:
-                #    print '\memory\memory.py, _preserve_scalars, var:', str(name),' with value1:', str(value), ' to value2:', str(value2)
-                value=value2
-=======
         self.strings.rebuild(string_store)
         for name, value in common_scalars.iteritems():
->>>>>>> 6b2432bd
             self.scalars.set(name, value)
         for name, value in common_arrays.iteritems():
             dimensions, buf = value
