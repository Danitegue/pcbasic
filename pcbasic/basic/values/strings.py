"""
PC-BASIC - strings.py
String values

(c) 2013, 2014, 2015, 2016 Rob Hagemans
This file is released under the GNU GPL version 3 or later.
"""

import struct
import logging
from operator import itemgetter

from ..base import error
from . import numbers
import copy
<<<<<<< HEAD
=======

#This is to add to the logging info about the strings addressings (only for debugging)
StringsLogging=False

>>>>>>> 19ab5dc1

class String(numbers.Value):
    """String pointer."""

    sigil = '$'
    size = 3

    def __init__(self, buffer, values):
        """Initialise the pointer."""
        numbers.Value.__init__(self, buffer, values)
        self._stringspace = values.stringspace

    def length(self):
        """String length."""
        return ord(self._buffer[0])

    def address(self):
        """Pointer address."""
        return struct.unpack_from('<H', self._buffer, 1)[0]

    def dereference(self):
        """String value pointed to."""
        length, address = struct.unpack('<BH', self._buffer)
        return self._stringspace.view(length, address).tobytes()

    def from_str(self, python_str):
        """Set to value of python str."""
        self._buffer[:] = struct.pack('<BH', *self._stringspace.store(python_str))
        return self

    def from_pointer(self, length, address):
        """Set buffer to string pointer."""
        self._buffer[:] = struct.pack('<BH', length, address)
        return self

    def to_pointer(self):
        """Get length and address."""
        return struct.unpack('<BH', self._buffer)

    from_value = from_str
    to_value = dereference
    to_str = dereference

    def add(self, right):
        """Concatenate strings. In-place for the pointer."""
        return self.new().from_str(self.dereference() + right.dereference())

    def eq(self, right):
        """This string equals the right-hand side."""
        return self.to_str() == right.to_str()

    def gt(self, right):
        """This string orders after the right-hand side."""
        left = self.to_str()
        right = right.to_str()
        shortest = min(len(left), len(right))
        for i in range(shortest):
            if left[i] > right[i]:
                return True
            elif left[i] < right[i]:
                return False
        # the same so far...
        # the shorter string is said to be less than the longer,
        # provided they are the same up till the length of the shorter.
        if len(left) > len(right):
            return True
        # left is shorter, or equal strings
        return False

    def lset(self, in_str, justify_right):
        """Justify a str into an existing buffer and pad with spaces."""
        # v is empty string if variable does not exist
        # trim and pad to size of target buffer
        length = self.length()
        in_str = in_str.to_value()
        if justify_right:
            in_str = in_str[:length].rjust(length)
        else:
            in_str = in_str[:length].ljust(length)
        # make a copy only if not in a writeable location
        target = self._stringspace.check_modify(*self.to_pointer())
        self.from_pointer(*target)
        # copy the new string in
        self._stringspace.view(*target)[:] = in_str
        return self

    def midset(self, start, num, val):
        """Modify a string in an existing buffer."""
        # we need to decrement basic offset by 1 to get python offset
        offset = start - 1
        # don't overwrite more of the old string than the length of the new string
        num = min(num, val.length())
        # ensure the length of source string matches target
        length = self.length()
        if offset + num > length:
            num = length - offset
        if num <= 0:
            return self
        # make a copy only if not in a writeable location
        target = self._stringspace.check_modify(*self.to_pointer())
        self.from_pointer(*target)
        source = val.to_pointer()
        if source != target:
            self._stringspace.view(*target)[offset:offset+num] = self._stringspace.view(*source)[:num]
        else:
            # copy byte by byte from left to right
            # to conform to GW overwriting of source string on overlap
            for i in range(num):
                self._stringspace.view(*target)[i+offset:i+offset+1] = self._stringspace.view(*source)[i]
        return self


    ######################################################################
    # unary functions

    def len(self):
        """LEN: length of string."""
        return numbers.Integer(None, self._values).from_int(self.length())

    def asc(self):
        """ASC: ordinal ASCII value of a character."""
        s = self.to_str()
        error.throw_if(not s)
        return numbers.Integer(None, self._values).from_int(ord(s[0]))

    def space(self, num):
        """SPACE$: repeat spaces."""
        num = num.to_integer().to_int()
        error.range_check(0, 255, num)
        return self.new().from_str(' ' * num)


class StringSpace(object):
    """Table of strings accessible by their length and address."""

    def __init__(self, memory):
        """Initialise empty string space."""
        self._memory = memory
        self._strings = {}
        self._temp = None
        self.clear()

    def __str__(self):
        """Debugging representation of string table."""
        return '\n'.join('%x: %s' % (n, repr(v)) for n, v in self._strings.iteritems())

    def clear(self):
        """Empty string space."""
        self._strings.clear()
        # strings are placed at the top of string memory, just below the stack
        self.current = self._memory.stack_start()
<<<<<<< HEAD
        logging.debug('strings.py, StringSpace.clear(), self.current changed to'+str(self.current))
=======
        if StringsLogging:
            logging.debug('strings.py, StringSpace.clear(), self.current changed to'+str(self.current))
>>>>>>> 19ab5dc1

    def rebuild(self, stringspace):
        """Rebuild from stored copy."""
        self.clear()
        self._strings.update(stringspace._strings)
        self.current = stringspace.current

    def copy_to(self, string_space, length, address):
        """Copy a string to another string space."""
        string_to_copy=self.view(length, address).tobytes()
        #return string_space.store(self.view(length, address).tobytes())
        return string_space.store(string_to_copy)

    def _retrieve(self, length, address):
        """Retrieve a string by its pointer."""
        # if string length == 0, return empty string
        #if length != 0:
        #    try:
        #        strval=self._strings[address]
        #    except KeyError:
        #        logging.debug('strings.py, _retrieve, KeyError with address='+str(address)+', length='+str(length))
        return bytearray() if length == 0 else self._strings[address]

    def view(self, length, address):
        """Return a writeable view of a string from its string pointer."""
        # empty string pointers can point anywhere
        if length == 0:
            return memoryview(bytearray())
        if address >= self._memory.var_start():
            # string stored in string space
            return memoryview(self._retrieve(length, address))
        elif address >= self._memory.code_start:
            # get string stored in code as bytearray
            codestr = self._memory.program.get_memory_block(address, length)
            return memoryview(codestr)
        else:
            # string stored in field buffers
            # find the file we're in
            start = address - self._memory.field_mem_start
            number = 1 + start // self._memory.field_mem_offset
            offset = start % self._memory.field_mem_offset
            if (number not in self._memory.fields) or (start < 0):
                raise KeyError('Invalid string pointer')
            # memoryview slice continues to point to buffer, does not copy
            return memoryview(self._memory.fields[number].buffer)[offset:offset+length]

    def check_modify(self, length, address):
        """Assign a new string into an existing buffer."""
        # if it is a code literal, we now do need to allocate space for a copy
        if address >= self._memory.code_start and address < self._memory.var_start():
            length, address = self.store(self.view(length, address).tobytes())
        return length, address

    def store(self, in_str, address=None, check_free=True):
        """Store a new string and return the string pointer."""
        length = len(in_str)
        # don't store overlong strings
        if length > 255:
            raise error.RunError(error.STRING_TOO_LONG)
        currentstart = copy.deepcopy(self.current)
        # don't store if address is provided (code or FIELD strings)
        if address is None:
            # reserve string space; collect garbage if necessary
            if check_free:
                self._memory.check_free(length, error.OUT_OF_STRING_SPACE)
            # find new string address
            #self.current -= length
            #address = self.current + 1
            self.current = self.current - length
            address = self.current + 1
            # don't store empty strings
            if length > 0:
<<<<<<< HEAD
                logging.debug('strings.py, store, self.current at start='+str(currentstart)+', storing:' + str(in_str) + ' into address:' + str(address)+ ', self.current at end='+str(self.current)+', len='+str(length))
=======
                if StringsLogging:
                    logging.debug('strings.py, store, self.current at start='+str(currentstart)+', storing:' + str(in_str) + ' into address:' + str(address)+ ', self.current at end='+str(self.current)+', len='+str(length))
>>>>>>> 19ab5dc1
                # copy and convert to bytearray
                self._strings[address] = bytearray(in_str)
        return length, address

    def _delete_last(self):
        """Delete the string provided if it is at the top of string space."""
        last_address = self.current + 1
        try:
            length = len(self._strings[last_address])
            self.current += length
            del self._strings[last_address]
<<<<<<< HEAD
            logging.debug('strings.py, StringSpace.delete_last(), self.current changed to: ' + str(self.current))
=======
            if StringsLogging:
                logging.debug('strings.py, StringSpace.delete_last(), self.current changed to: ' + str(self.current))
>>>>>>> 19ab5dc1
        except KeyError:
            # happens if we're called before an out-of-memory exception is handled
            # and the string wasn't allocated
            pass

    def collect_garbage(self, string_ptrs):
        """Re-store the strings referenced in string_ptrs, delete the rest."""
        # string_ptrs should be a list of memoryviews to the original pointers
        # retrieve addresses and copy strings
        string_list = []
        # find last non-temporary string
        last_permanent = self._memory.stack_start()
        last_perm_view = None
        for view in string_ptrs:
            length, addr = struct.unpack('<BH', view.tobytes())
            # exclude empty elements of string arrays (len==0 and addr==0)
            # exclude strings is not located in memory (FIELD or code strings)
            if addr >= self._memory.var_start():
                string_list.append((view, addr, self._retrieve(length, addr)))
                if self._temp is not None and addr > self._temp and addr < last_permanent:
                    last_permanent, last_perm_view = addr, view
        # sort by address, largest first (maintain order of storage)
        string_list.sort(key=itemgetter(1), reverse=True)
        # clear the string buffer and re-store all referenced strings
        self.clear()
        for view, _, string in string_list:
            # re-allocate string space
            # update the original pointers supplied (these are memoryviews)
            view[:] = struct.pack('<BH', *self.store(string, check_free=False))
        # readdress  start of temporary strings
        if self._temp is not None and self._temp !=  self._memory.stack_start():
            self._temp = -1 + struct.unpack_from('<H', last_perm_view.tobytes(), 1)[0]

    def get_memory(self, address):
        """Retrieve data from data memory: string space """
        # find the variable we're in
        for try_address, value in self._strings.iteritems():
            length = len(value)
            if try_address <= address < try_address + length:
                return value[address - try_address]
        return -1

    def fix_temporaries(self):
        """Make all temporary strings permanent."""
        self._temp = self.current

    def reset_temporaries(self):
        """Delete temporary string at top of string space."""
        if self._temp != self.current:
            self._delete_last()
        self._temp = self.current<|MERGE_RESOLUTION|>--- conflicted
+++ resolved
@@ -13,13 +13,10 @@
 from ..base import error
 from . import numbers
 import copy
-<<<<<<< HEAD
-=======
 
 #This is to add to the logging info about the strings addressings (only for debugging)
 StringsLogging=False
 
->>>>>>> 19ab5dc1
 
 class String(numbers.Value):
     """String pointer."""
@@ -171,12 +168,8 @@
         self._strings.clear()
         # strings are placed at the top of string memory, just below the stack
         self.current = self._memory.stack_start()
-<<<<<<< HEAD
-        logging.debug('strings.py, StringSpace.clear(), self.current changed to'+str(self.current))
-=======
         if StringsLogging:
             logging.debug('strings.py, StringSpace.clear(), self.current changed to'+str(self.current))
->>>>>>> 19ab5dc1
 
     def rebuild(self, stringspace):
         """Rebuild from stored copy."""
@@ -249,12 +242,8 @@
             address = self.current + 1
             # don't store empty strings
             if length > 0:
-<<<<<<< HEAD
-                logging.debug('strings.py, store, self.current at start='+str(currentstart)+', storing:' + str(in_str) + ' into address:' + str(address)+ ', self.current at end='+str(self.current)+', len='+str(length))
-=======
                 if StringsLogging:
                     logging.debug('strings.py, store, self.current at start='+str(currentstart)+', storing:' + str(in_str) + ' into address:' + str(address)+ ', self.current at end='+str(self.current)+', len='+str(length))
->>>>>>> 19ab5dc1
                 # copy and convert to bytearray
                 self._strings[address] = bytearray(in_str)
         return length, address
@@ -266,12 +255,8 @@
             length = len(self._strings[last_address])
             self.current += length
             del self._strings[last_address]
-<<<<<<< HEAD
-            logging.debug('strings.py, StringSpace.delete_last(), self.current changed to: ' + str(self.current))
-=======
             if StringsLogging:
                 logging.debug('strings.py, StringSpace.delete_last(), self.current changed to: ' + str(self.current))
->>>>>>> 19ab5dc1
         except KeyError:
             # happens if we're called before an out-of-memory exception is handled
             # and the string wasn't allocated
