"""
PC-BASIC - ports.py
Serial and parallel port handling

(c) 2013, 2014, 2015, 2016 Rob Hagemans
This file is released under the GNU GPL version 3 or later.

SocketSerialWrapper.read is modelled on Python 2.7 licensed code from PySerial
PySerial (c) 2001-2013 Chris Liechtl <cliechti(at)gmx.net>; All Rights Reserved.
"""

import logging
import sys
import os
import socket
import datetime
import platform
import io
import time
<<<<<<< HEAD
=======

>>>>>>> 19ab5dc1

# kbhit() also appears in video_none.py
if platform.system() == 'Windows':
    from msvcrt import kbhit
else:
    import select

    def kbhit():
        """Return whether a character is ready to be read from the keyboard."""
        return select.select([sys.stdin], [], [], 0)[0] != []

try:
    from .. import config
    c = config.get_unicode_argv()
    if '--use-serial-brewer=True' in c:
        useserialbrewer = True
    else:
        useserialbrewer = False

    if useserialbrewer:
        #sys.path.append('C:/GWBasic_Interpreter/pcbasic_brewer/pcbasic/brewlib')
        from ..brewlib import serial as serial
        from ..brewlib.serial import SerialException, serialutil
        #from serial import SerialException, serialutil
        #from ..brewlib.serialbrewer.serialbrewerwin32 import SerialException

    else:
        import serial
        from serial import SerialException, serialutil

except Exception:
    serial = None
    SerialException = IOError

try:
    import parallel
except Exception:
    parallel = None

from .base import error
from . import devices
from . import printer


###############################################################################
# COM ports

class COMDevice(devices.Device):
    """Serial port device (COMn:)."""

    allowed_modes = 'IOAR'

    def __init__(self, arg, input_methods, field, serial_in_size):
        """Initialise COMn: device."""

        devices.Device.__init__(self)
        addr, val = devices.parse_protocol_string(arg)
        logging.debug("Initialize the COM port: %s", str(val))
        self.stream = None
        self.input_methods = input_methods
        self.field = field
        self.serial_in_size = serial_in_size
        try:
            if not addr and not val:
                logging.debug("Aborted, None port to attach to.")
                #self.stream = None
                pass
            elif addr == 'SOCKET':
                self.stream = SocketSerialStream(val, self.input_methods, do_open=False)
            elif addr == 'STDIO' or (not addr and val.upper() == 'STDIO'):
                crlf = (val.upper() == 'CRLF')
                self.stream = StdIOStream(crlf)
            elif addr == 'PORT':
                # port can be e.g. /dev/ttyS1 on Linux or COM1 on Windows.
                self.stream = SerialStream(val, self.input_methods, do_open=False)
            else:
                logging.warning('Could not attach %s to COM device', arg)
        except (ValueError, EnvironmentError) as e:
            logging.warning('Could not attach %s to COM device: %s', arg, e)
            self.stream = None
        except AttributeError as e:
            logging.warning('Serial module not available. Could not attach %s to COM device: %s.', arg, e)
            self.stream = None
        if self.stream:
            # NOTE: opening a text file automatically tries to read a byte
            self.device_file = COMFile(self.stream, self.field, self.input_methods, False, serial_in_size)
            #logging.debug("SerialStream= %s", self.stream)
            logging.debug("DeviceFile= %s", self.device_file)

    def open(self, number, param, filetype, mode, access, lock,
                       reclen, seg, offset, length):
        """Open a file on COMn: """
        if not self.stream:
            raise error.RunError(error.DEVICE_UNAVAILABLE)
        logging.debug("Opening a file on COM port, as file number %s", str(number))
        logging.debug("Before open, stream: %s", str(self.stream))
        logging.debug("Before open, comfile: %s", str(self.device_file))

        # PE setting not implemented
        speed, parity, bytesize, stop, rs, cs, ds, cd, lf, _ = self.get_params(param)

        # open the COM port
        if self.stream.is_open:
            raise error.RunError(error.FILE_ALREADY_OPEN)
        else:
            try:
                self.stream.open(rs, cs, ds, cd)
            except EnvironmentError as e:
                # device timeout
                logging.debug("Serial exception: %s", e)
                raise error.RunError(error.DEVICE_TIMEOUT)
        try:
            self.stream.set_params(speed, parity, bytesize, stop)
        except Exception:
            self.stream.close()
            raise

        f = COMFile(self.stream, self.field, self.input_methods, lf, self.serial_in_size)
        # inherit width settings from device file
        f.width = self.device_file.width
        f.col = self.device_file.col

        #As nestor discovered, a temporal vable is created (f) in the COMFile open() function. As result, there was a COMFile identifier for events, and another one for accessing the port.
        self.device_file = f

        logging.debug("After open, stream: %s", str(self.stream))
        logging.debug("After open, comfile: %s", str(self.device_file))

<<<<<<< HEAD
        time.sleep(2)
=======
        time.sleep(0.5)
>>>>>>> 19ab5dc1
        return f

    def get_params(self, param):
        """Parse serial port connection parameters """
        max_param = 10
        param_list = param.upper().split(',')
        if len(param_list) > max_param:
            raise error.RunError(error.BAD_FILE_NAME)
        param_list += ['']*(max_param-len(param_list))
        speed, parity, data, stop = param_list[:4]
        # set speed
        if speed not in ('75', '110', '150', '300', '600', '1200',
                          '1800', '2400', '4800', '9600', ''):
            # Bad file name
            raise error.RunError(error.BAD_FILE_NAME)
        speed = int(speed) if speed else 300
        # set parity
        if parity not in ('S', 'M', 'O', 'E', 'N', ''):
            raise error.RunError(error.BAD_FILE_NAME)
        parity = parity or 'E'
        # set data bits
        if data not in ('4', '5', '6', '7', '8', ''):
            raise error.RunError(error.BAD_FILE_NAME)
        data = int(data) if data else 7
        bytesize = data + (parity != 'N')
        if bytesize not in range(5, 9):
            raise error.RunError(error.BAD_FILE_NAME)
        # set stopbits
        if stop not in ('1', '2', ''):
            raise error.RunError(error.BAD_FILE_NAME)
        if not stop:
            stop = 2 if (speed in (75, 110)) else 1
        else:
            stop = int(stop)
        lf, rs, cs, ds, cd, pe = False, False, None, 1000, 0, False
        for named_param in param_list[4:]:
            if not named_param:
                continue
            try:
                if named_param == 'RS':
                    # suppress request to send (RTS)
                    rs = True
                elif named_param[:2] == 'CS':
                    # set CTS timeout - clear to send
                    # 0 for empty string; BAD FILE NAME if not numeric
                    cs = int(named_param[2:]) if named_param[2:] else 0
                elif named_param[:2] == 'DS':
                    # set DSR timeout - data set ready
                    ds = int(named_param[2:]) if named_param[2:] else 0
                elif named_param[:2] == 'CD':
                    # set CD timeout - carrier detect
                    cd = int(named_param[2:]) if named_param[2:] else 0
                elif named_param == 'LF':
                    # send a line feed at each return
                    lf = True
                elif named_param == 'PE':
                    # enable parity checking
                    # not implemented
                    pe = True
                else:
                    raise error.RunError(error.BAD_FILE_NAME)
            except ValueError:
                raise error.RunError(error.BAD_FILE_NAME)
        # CS default depends on RS
        if cs is None:
            cs = 1000 if not rs else 0
        return speed, parity, bytesize, stop, rs, cs, ds, cd, lf, pe

    def char_waiting(self):
        """Whether a char is present in buffer. For ON COM(n)."""
        if not self.device_file:
            logging.warning('There is no device file to get the chars waiting.')
            return False
        #This line was missing in the new pcbasic respect the nestor version
        self.device_file._check_read()

        return self.device_file.in_buffer != ''


class COMFile(devices.CRLFTextFileBase):
    """COMn: device - serial port."""

    def __init__(self, fhandle, field, input_methods, linefeed, serial_in_size):
        """Initialise COMn: file."""
        # note that for random files, fhandle must be a seekable stream.
        devices.CRLFTextFileBase.__init__(self, fhandle, 'D', 'R')
        # create a FIELD for GET and PUT. no text file operations on COMn: FIELD
        self.field = field
        # for wait()
        self.input_methods = input_methods
        self.serial_in_size = serial_in_size
        self.in_buffer = bytearray()
        self.linefeed = linefeed
        self.overflow = False
        self.waitingforread = False



    def _check_read(self, allow_overflow=False):
        """Fill buffer at most up to buffer size; non blocking."""
<<<<<<< HEAD
        logging.warning('Checking char waiting to be read in com buffer...')
=======
        if not self.waitingforread:
            logging.debug('ports.py, COMFile, _check_read: Checking char waiting to be read in com buffer...')
            self.waitingforread=True
>>>>>>> 19ab5dc1
        try:
            len1 = len(self.in_buffer)
            self.in_buffer += self.fhandle.read(self.serial_in_size - len(self.in_buffer))
            len2 = len(self.in_buffer)
        except (EnvironmentError, ValueError):
            raise error.RunError(error.DEVICE_IO_ERROR)
        # if more to read, signal an overflow

        if len1!=len2:
            self.waitingforread=False
        if len(self.in_buffer) >= self.serial_in_size and self.fhandle.read(1):
            self.overflow = True
            logging.warning('overflow in the serial buffer..., dropping waiting chars that dont fit in buffer')
            # drop waiting chars that don't fit in buffer
            while self.fhandle.read(1):
                pass
        if not allow_overflow and self.overflow:
            # only raise this the first time the overflow is encountered
            self.overflow = False
            raise error.RunError(error.COMMUNICATION_BUFFER_OVERFLOW)

    def read_raw(self, num=-1):
        """Read num characters from the port as a string; blocking """
        if num == -1:
            # read whole buffer, non-blocking
            self._check_read()
            out = self.in_buffer
            del self.in_buffer[:]
        else:
            out = ''
            while len(out) < num:
                # non blocking read
                self._check_read()
                to_read = min(len(self.in_buffer), num - len(out))
                out += str(self.in_buffer[:to_read])
                del self.in_buffer[:to_read]
                # allow for break & screen updates
                self.input_methods.wait()
        if len(out) > 0:
            free = self.lof()
<<<<<<< HEAD
            logging.debug("Readed from read_raw function: %s, space in input buffer=%s", str(out), str(free))
=======
            logging.debug("ports.py, COMFile, read_raw, read: %s, space in input buffer=%s", str(out), str(free))
>>>>>>> 19ab5dc1
        return out

    def read_line(self):
        """Blocking read line from the port (not the FIELD buffer!)."""
        out = bytearray('')
        while len(out) < 255:
            c = self.read(1)
            if c == '\r':
                if self.linefeed:
                    c = self.read(1)
                    if c == '\n':
                        break
                    out += ''.join(c)
                else:
                    break
            out += ''.join(c)
        logging.debug('Serial line received: %s', str(out))
        return out

    def write_line(self, s=''):
        """Write string or bytearray and newline to port."""
        logging.debug("Writting line to com port: %s", str(s))
        self.write(str(s) + '\r')

    def write(self, s):
        """Write string to port."""
        try:
            if self.linefeed:
                s = s.replace('\r', '\r\n')
<<<<<<< HEAD
            logging.debug("Writting string to com port: %s", str(s))
=======
            logging.debug("ports.py, COMFile, write, writting string to com port: %s", str(s))
>>>>>>> 19ab5dc1
            self.fhandle.write(s)
        except (EnvironmentError, ValueError):
            raise error.RunError(error.DEVICE_IO_ERROR)

    def get(self, num):
        """Read a record - GET."""
        # blocking read of num bytes
        self.field.buffer[:] = self.read(num)

    def put(self, num):
        """Write a record - PUT."""
        self.write(self.field.buffer[:num])

    def loc(self):
        """LOC: Returns number of chars waiting to be read."""
        # don't use inWaiting() as SocketSerial.inWaiting() returns dummy 0
        # fill up buffer insofar possible
        self._check_read(allow_overflow=True)
        return len(self.in_buffer)

    def eof(self):
        """EOF: no chars waiting."""
        # for EOF(i)
        return self.loc() <= 0

    def lof(self):
        """Returns number of bytes free in buffer."""
        free = self.serial_in_size - self.loc()
        return free


class StdIOStream(object):
    """Wrapper object to route port to stdio."""

    def __init__(self, crlf=False):
        """Initialise the stream."""
        self.is_open = False
        self._crlf = crlf

    def open(self, rs=False, cs=1000, ds=1000, cd=0):
        """Open a connection."""
        self.is_open = True

    def close(self):
        """Close the connection."""
        self.is_open = False

    def read(self, num=1):
        """Non-blocking read of up to `num` chars from stdin."""
        s = ''
        while kbhit() and len(s) < num:
            c = sys.stdin.read(1)
            if self._crlf and c == '\n':
                c = '\r'
            s += c
        return s

    def write(self, s):
        """Write to stdout."""
        for c in s:
            if self._crlf and c == '\r':
                c = '\n'
            sys.stdout.write(c)
        self.flush()

    def flush(self):
        """Flush stdout."""
        sys.stdout.flush()

    def set_params(self, speed, parity, bytesize, stop):
        """Set serial port connection parameters """

    def get_params(self):
        """Get serial port connection parameters """
        return 300, 'E', 8, 2

    def set_pins(self, rts=None, dtr=None, brk=None):
        """Set signal pins."""

    def get_pins(self):
        """Get signal pins."""
        return False, False, False, False

    def set_control(self, select=False, init=False, lf=False, strobe=False):
        """Set the values of the control pins."""

    def get_status(self):
        """Get the values of the status pins."""
        return False, False, False, False, False

    def io_waiting(self):
        """ Find out whether bytes are waiting for input or output. """
        return kbhit(), False


class SerialStream(object):
    """Wrapper object for Serial to enable pickling."""

    def __init__(self, port, input_methods, do_open):
        """Initialise the stream."""
        self._serial = serial.serial_for_url(str(port), timeout=0, do_not_open=not do_open)
        # for wait()
        self._input_methods = input_methods
        self._url = port
        self.is_open = False

    def __getstate__(self):
        """Get pickling dict for stream."""
        return {'input_methods': self._input_methods, 'url': self._url, 'is_open': self.is_open}

    def __setstate__(self, st):
        """Initialise stream from pickling dict."""
        try:
            SerialStream.__init__(self, st['url'], st['input_methods'], st['is_open'])
        except (EnvironmentError, ValueError) as e:
            logging.warning('Could not resume serial connection: %s', e)
            self.__init__(st['url'], st['input_methods'], False)
            self.is_open = False

    # delegation doesn't play ball nicely with Pickle
    # def __getattr__(self, attr):
    #     return getattr(self._serial, attr)

    def _check_open(self):
        """Open the underlying port if necessary."""
        if not self._serial._isOpen:
            logging.warning('Seems that the port is not opened, oppening it')
            self._serial.open()

    def open(self, rs=False, cs=1000, ds=1000, cd=0):
        """Open the serial connection."""
        self._check_open()
        # handshake
        # by default, RTS is up, DTR down
        # RTS can be suppressed, DTR only accessible through machine ports
        # https://lbpe.wikispaces.com/AccessingSerialPort
        if not rs:
            self._serial.setRTS(True)
        now = datetime.datetime.now()
        timeout_cts = now + datetime.timedelta(microseconds=cs)
        timeout_dsr = now + datetime.timedelta(microseconds=ds)
        timeout_cd = now + datetime.timedelta(microseconds=cd)
        have_cts, have_dsr, have_cd = False, False, False
        while ((now < timeout_cts and not have_cts) and
                (now < timeout_dsr and not have_dsr) and
                (now < timeout_cd and not have_cd)):
            now = datetime.datetime.now()
            have_cts = have_cts and self._serial.getCTS()
            have_dsr = have_dsr and self._serial.getDSR()
            have_cts = have_cd and self._serial.getCD()
            # give CPU some time off
            self._input_methods.wait()
        # only check for status if timeouts are set > 0
        # http://www.electro-tech-online.com/threads/qbasic-serial-port-control.19286/
        # https://measurementsensors.honeywell.com/ProductDocuments/Instruments/008-0385-00.pdf
        if ((cs > 0 and not have_cts) or
                (ds > 0 and not have_dsr) or
                (cd > 0 and not have_cd)):
            raise error.RunError(error.DEVICE_TIMEOUT)
        #Set the serial stream as open
        self.is_open = True

    def set_params(self, speed, parity, bytesize, stop):
        """Set serial port connection parameters."""
        self._check_open()
        self._serial.baudrate = speed
        self._serial.parity = parity
        self._serial.bytesize = bytesize
        self._serial.stopbits = stop

    def get_params(self):
        """Get serial port connection parameters."""
        self._check_open()
        return (self._serial.baudrate, self._serial.parity,
                self._serial.bytesize, self._serial.stopbits)

    def set_pins(self, rts=None, dtr=None, brk=None):
        """Set signal pins."""
        self._check_open()
        if rts is not None:
            self._serial.setRTS(rts)
        if dtr is not None:
            self._serial.setDTR(dtr)
        if brk is not None:
            self._serial.setBreak(brk)

    def get_pins(self):
        """Get signal pins."""
        self._check_open()
        return (self._serial.getCD(), self._serial.getRI(),
                self._serial.getDSR(), self._serial.getCTS())

    def close(self):
        """Close the serial connection."""
        self._serial.close()
        self.is_open = False

    def flush(self):
        """No buffer to flush."""
        pass

    def read(self, num=1):
        """Non-blocking read from socket."""
        # self._check_open() #line commented by Dani on 20170818 to prevent oppening the serial before it should be opened
        # NOTE: num=1 follows PySerial
        # stream default is num=-1 to mean all available
        # but that's ill-defined for ports
        read_from_serial = self._serial.read(num)
        return read_from_serial

    def write(self, s):
        """Write to socket."""
        #self._check_open()
        #logging.debug("Writting to socket: %s", str(s))
        self._serial.write(s)

    def io_waiting(self):
        """ Find out whether bytes are waiting for input or output. """
        #self._check_open()
<<<<<<< HEAD
        return self._serial.inWaiting() > 0, self._serial.outWaiting() > 0
=======
        return self._serial.inWaiting > 0, self._serial.outWaiting > 0
>>>>>>> 19ab5dc1


class SocketSerialStream(SerialStream):
    """Wrapper object for SocketSerial to work around timeout==0 issues."""

    def __init__(self, socket, input_methods, do_open):
        """Initialise the stream."""
        SerialStream.__init__(self, 'socket://' + socket, input_methods, do_open)

    def open(self, rs=False, cs=1000, ds=1000, cd=0):
        """Open the serial connection."""
        self._serial.open()
        self.is_open = True

    def read(self, num=1):
        """Non-blocking read from socket."""
        # SocketSerial.read always returns '' if timeout==0
        if not self._serial._isOpen:
            # this is a ValueError for some reason, not an IOError
            # but also raised by Serial so best to toe the line
            raise serialutil.portNotOpenError
        self._serial._socket.setblocking(0)
        try:
            # fill buffer at most up to buffer size
            return self._serial._socket.recv(num)
        except socket.timeout:
            return ''
        except socket.error as e:
            # a timeout in fact raises a socket.error 11
            # rather than a socket.timeout (at least on Linux)
            if e.errno == 11:
                return ''
            raise SerialException('connection failed (%s)' % e)



###############################################################################
# LPT ports

class LPTDevice(devices.Device):
    """Parallel port or printer device (LPTn:) """

    # LPT1 can be opened as RANDOM
    # but behaves just like OUTPUT
    # in GW-BASIC, FIELD gives a FIELD OVERFLOW; we get BAD FILE MODE.
    allowed_modes = 'OR'

    def __init__(self, arg, default_stream, flush_trigger, codepage, temp_dir):
        """Initialise LPTn: device."""
        devices.Device.__init__(self)
        addr, val = devices.parse_protocol_string(arg)
        self.stream = default_stream
        if addr == 'FILE':
            try:
                self.stream = open(val, 'wb')
            except EnvironmentError as e:
                logging.warning('Could not attach file %s to LPT device: %s', val, str(e))
        elif addr == 'PARPORT':
            # port can be e.g. /dev/parport0 on Linux or LPT1 on Windows. Just a number counting from 0 would also work.
            try:
                self.stream = ParallelStream(val)
            except EnvironmentError as e:
                logging.warning('Could not attach parallel port %s to LPT device: %s', val, str(e))
        elif addr == 'STDIO' or (not addr and val == 'STDIO'):
            crlf = (val.upper() == 'CRLF')
            self.stream = StdIOStream(crlf)
        elif addr == 'PRINTER' or (val and not addr):
            # 'PRINTER' is default
            self.stream = printer.get_printer_stream(val, codepage, temp_dir)
        elif val:
            logging.warning('Could not attach %s to LPT device', arg)
        if self.stream:
            self.device_file = LPTFile(self.stream, flush_trigger)
            self.device_file.flush_trigger = flush_trigger

    def open(self, number, param, filetype, mode, access, lock,
                   reclen, seg, offset, length):
        """Open a file on LPTn: """
        # don't trigger flushes on LPT files, just on the device directly
        f = LPTFile(self.stream, 'close')
        # inherit width settings from device file
        f.width = self.device_file.width
        f.col = self.device_file.col
        return f


class LPTFile(devices.TextFileBase):
    """LPTn: device - line printer or parallel port."""

    def __init__(self, stream, filetype='D', flush_trigger='close'):
        """Initialise LPTn."""
        devices.TextFileBase.__init__(self, io.BytesIO(), filetype, mode='A')
        # width=255 means line wrap
        self.width = 255
        self.col = 1
        self.output_stream = stream
        self.flush_trigger = flush_trigger

    def flush(self):
        """Flush the printer buffer to the underlying stream."""
        if self.fhandle:
            val = self.fhandle.getvalue()
            self.output_stream.write(val)
            self.fhandle.seek(0)
            self.fhandle.truncate()

    def write(self, s, can_break=True):
        """Write a string to the printer buffer."""
        for c in str(s):
            if can_break and self.col >= self.width and self.width != 255:  # width 255 means wrapping enabled
                self.fhandle.write('\r\n')
                self.flush()
                self.col = 1
            if c in ('\n', '\r', '\f'):
                # don't replace CR or LF with CRLF when writing to files
                self.fhandle.write(c)
                self.flush()
                self.col = 1
                # do the actual printing if we're on a short trigger
                if (self.flush_trigger == 'line' and c == '\n') or (self.flush_trigger == 'page' and c == '\f'):
                    self.output_stream.flush()
            elif c == '\b':   # BACKSPACE
                if self.col > 1:
                    self.col -= 1
                    self.fhandle.seek(-1, 1)
                    self.fhandle.truncate()
            else:
                self.fhandle.write(c)
                # nonprinting characters including tabs are not counted for WIDTH
                # for lpt1 and files , nonprinting chars are not counted in LPOS; but chr$(8) will take a byte out of the buffer
                if ord(c) >= 32:
                    self.col += 1

    def write_line(self, s=''):
        """Write string or bytearray and newline to file."""
        self.write(str(s) + '\r\n')

    def lof(self):
        """LOF: bad file mode """
        raise error.RunError(error.BAD_FILE_MODE)

    def loc(self):
        """LOC: bad file mode """
        raise error.RunError(error.BAD_FILE_MODE)

    def eof(self):
        """EOF: bad file mode """
        raise error.RunError(error.BAD_FILE_MODE)

    def close(self):
        """Close the printer device and actually print the output."""
        self.flush()
        self.output_stream.flush()
        self.fhandle.close()
        self.fhandle = None


class ParallelStream(object):
    """Wrapper for Parallel object to implement stream-like API."""

    def __init__(self, port):
        """Initialise the ParallelStream."""
        if not parallel:
            raise IOError('PySerial Parallel module not found. Parallel port communication not available.')
        try:
            self._parallel = parallel.Parallel(port)
        except TypeError:
            raise IOError('Invalid port specification.')
        self._port = port

    def __getstate__(self):
        """Get pickling dict for stream."""
        return { 'port': self._port }

    def __setstate__(self, st):
        """Initialise stream from pickling dict."""
        self.__init__(st['port'])

    def flush(self):
        """No buffer to flush."""
        pass

    def write(self, s):
        """Write to the parallel port."""
        if self._parallel.getInPaperOut():
            raise error.RunError(error.OUT_OF_PAPER)
        for c in s:
            self._parallel.setData(ord(c))

    def set_control(self, select=False, init=False, lf=False, strobe=False):
        """Set the values of the control pins."""
        self._parallel.setDataStrobe(strobe)
        self._parallel.setAutoFeed(lf)
        self._parallel.setInitOut(init)
        # select-printer pin not implemented

    def get_status(self):
        """Get the values of the status pins."""
        paper = self._parallel.getInPaperOut()
        ack = self._parallel.getInAcknowledge()
        select = self._parallel.getInSelected()
        # not implemented: busy, error pins
        busy = False
        err = False
        return busy, ack, paper, select, err

    def close(self):
        """Close the stream."""
        pass<|MERGE_RESOLUTION|>--- conflicted
+++ resolved
@@ -17,10 +17,7 @@
 import platform
 import io
 import time
-<<<<<<< HEAD
-=======
-
->>>>>>> 19ab5dc1
+
 
 # kbhit() also appears in video_none.py
 if platform.system() == 'Windows':
@@ -149,11 +146,7 @@
         logging.debug("After open, stream: %s", str(self.stream))
         logging.debug("After open, comfile: %s", str(self.device_file))
 
-<<<<<<< HEAD
-        time.sleep(2)
-=======
         time.sleep(0.5)
->>>>>>> 19ab5dc1
         return f
 
     def get_params(self, param):
@@ -251,16 +244,11 @@
         self.waitingforread = False
 
 
-
     def _check_read(self, allow_overflow=False):
         """Fill buffer at most up to buffer size; non blocking."""
-<<<<<<< HEAD
-        logging.warning('Checking char waiting to be read in com buffer...')
-=======
         if not self.waitingforread:
             logging.debug('ports.py, COMFile, _check_read: Checking char waiting to be read in com buffer...')
             self.waitingforread=True
->>>>>>> 19ab5dc1
         try:
             len1 = len(self.in_buffer)
             self.in_buffer += self.fhandle.read(self.serial_in_size - len(self.in_buffer))
@@ -301,11 +289,7 @@
                 self.input_methods.wait()
         if len(out) > 0:
             free = self.lof()
-<<<<<<< HEAD
-            logging.debug("Readed from read_raw function: %s, space in input buffer=%s", str(out), str(free))
-=======
             logging.debug("ports.py, COMFile, read_raw, read: %s, space in input buffer=%s", str(out), str(free))
->>>>>>> 19ab5dc1
         return out
 
     def read_line(self):
@@ -335,11 +319,7 @@
         try:
             if self.linefeed:
                 s = s.replace('\r', '\r\n')
-<<<<<<< HEAD
-            logging.debug("Writting string to com port: %s", str(s))
-=======
             logging.debug("ports.py, COMFile, write, writting string to com port: %s", str(s))
->>>>>>> 19ab5dc1
             self.fhandle.write(s)
         except (EnvironmentError, ValueError):
             raise error.RunError(error.DEVICE_IO_ERROR)
@@ -559,11 +539,7 @@
     def io_waiting(self):
         """ Find out whether bytes are waiting for input or output. """
         #self._check_open()
-<<<<<<< HEAD
-        return self._serial.inWaiting() > 0, self._serial.outWaiting() > 0
-=======
         return self._serial.inWaiting > 0, self._serial.outWaiting > 0
->>>>>>> 19ab5dc1
 
 
 class SocketSerialStream(SerialStream):
