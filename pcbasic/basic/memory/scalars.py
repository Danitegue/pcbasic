"""
PC-BASIC - scalars.py
Scalar variable management

(c) 2013, 2014, 2015, 2016 Rob Hagemans
This file is released under the GNU GPL version 3 or later.
"""

import struct

from ..base import error
from .. import values


class Scalars(object):
    """Scalar variables."""

    def __init__(self, memory, values):
        """Initialise scalars."""
        self._memory = memory
        self._values = values
        print 'Initializating scalars.py. Clearing scalar variables...'
        self.clear()

    def __contains__(self, varname):
        """Check if a scalar has been defined."""
        return varname in self._vars

    def __iter__(self):
        """Return an iterable over all scalar names."""
        return self._vars.iterkeys()

    def __str__(self):
        """Debugging representation of variable dictionary."""
        return '\n'.join('%s: %s' % (n, self._values.from_bytes(v)) for n, v in self._vars.iteritems())

    def clear(self):
        """Clear scalar variables."""
        self._vars = {}
        self._var_memory = {}
        self.current = 0
        print '\memory\scalars.py, clear(), scalar variables cleant.'

    def set(self, name, value=None):
        """Assign a value to a variable."""
<<<<<<< HEAD
        if name in ['ICF$','YF$']:
            print 'scalars.py, set, Assigning value '+str(value)+' to var: '+str(name)+ '; ICF$='+str(self._memory.scalars.get('ICF$'))
=======
        if isinstance(value, values.String):
            self._memory.strings.fix_temporaries()
>>>>>>> 7734bb2f
        type_char = name[-1]
        if value is not None:
            value = values.to_type(type_char, value)
        # update memory model
        # check if garbage needs collecting before allocating memory
        if name not in self._var_memory:
            # don't add string length, string already stored
            size = (max(3, len(name)) + 1 + values.size_bytes(type_char))
            self._memory.check_free(size, error.OUT_OF_MEMORY)
            # first two bytes: chars of name or 0 if name is one byte long
            name_ptr = self._memory.var_current()
            # byte_size first_letter second_letter_or_nul remaining_length_or_nul
            var_ptr = name_ptr + max(3, len(name)) + 1
            self.current += max(3, len(name)) + 1 + values.size_bytes(name)
            self._var_memory[name] = (name_ptr, var_ptr)
        # don't change the value if just checking allocation
        if value is None:
            if name in self._vars:
                return
            else:
                value = self._values.new(type_char)
        # copy buffers
        try:
            # in-place copy is crucial for FOR
            self._vars[name][:] = value.to_bytes()[:]
        except KeyError:
            # copy into new buffer if not existing
            self._vars[name] = value.to_bytes()[:]

    def get(self, name):
        """Retrieve the value of a scalar variable."""

        try:
            # we can't copy as we may end up with stale string pointers
            getvalue=self._values.create(self._vars[name])
            #if name in ['ICF$']:
            #    print 'scalars.py, get, Retrieving the value of the scalar var ', str(name), ', got:', str(getvalue)
            return getvalue
        except KeyError:
            #if name in ['ICF$']:
            #   print 'scalars.py, get, Retrieving the value of the scalar var ', str(name), ' got: Error.'
            return self._values.new(name[-1])

    def view(self, name):
        """Retrieve a view of an existing scalar variable."""
        return self._values.create(self._vars[name])

    def view_buffer(self, name):
        """Retrieve a view of an existing scalar variable's buffer."""
        return memoryview(self._vars[name])

    def varptr(self, name):
        """Retrieve the address of a scalar variable."""
        _, var_ptr = self._var_memory[name]
        return var_ptr

    def dereference(self, address):
        """Get a value for a scalar given its pointer address."""
        for name, data in self._var_memory.iteritems():
            if data[1] == address:
                return self.get(name)
        return None

    def get_memory(self, address):
        """Retrieve data from data memory: variable space """
        name_addr = -1
        var_addr = -1
        the_var = None
        for name in self._var_memory:
            name_try, var_try = self._var_memory[name]
            if name_try <= address and name_try > name_addr:
                name_addr, var_addr = name_try, var_try
                the_var = name
        if the_var is None:
            return -1
        if address >= var_addr:
            offset = address - var_addr
            if offset >= values.size_bytes(the_var):
                return -1
            var_rep = self._vars[the_var]
            return var_rep[offset]
        else:
            offset = address - name_addr
            return get_name_in_memory(the_var, offset)

    def get_strings(self):
        """Return a list of views of string scalars."""
        return [memoryview(value) for name, value in self._vars.iteritems() if name[-1] == '$']


###############################################################################
# variable memory

def get_name_in_memory(name, offset):
    """Memory representation of variable name."""
    if offset == 0:
        return values.size_bytes(name)
    elif offset == 1:
        return ord(name[0].upper())
    elif offset == 2:
        if len(name) > 2:
            return ord(name[1].upper())
        else:
            return 0
    elif offset == 3:
        if len(name) > 3:
            return len(name)-3
        else:
            return 0
    else:
        # rest of name is encoded such that c1 == 'A'
        return ord(name[offset-1].upper()) - ord('A') + 0xC1<|MERGE_RESOLUTION|>--- conflicted
+++ resolved
@@ -43,13 +43,10 @@
 
     def set(self, name, value=None):
         """Assign a value to a variable."""
-<<<<<<< HEAD
-        if name in ['ICF$','YF$']:
-            print 'scalars.py, set, Assigning value '+str(value)+' to var: '+str(name)+ '; ICF$='+str(self._memory.scalars.get('ICF$'))
-=======
+        #if name in ['ICF$','YF$']:
+        #    print 'scalars.py, set, Assigning value '+str(value)+' to var: '+str(name)+ '; ICF$='+str(self._memory.scalars.get('ICF$'))
         if isinstance(value, values.String):
             self._memory.strings.fix_temporaries()
->>>>>>> 7734bb2f
         type_char = name[-1]
         if value is not None:
             value = values.to_type(type_char, value)
